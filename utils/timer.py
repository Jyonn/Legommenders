--- conflicted
+++ resolved
@@ -39,7 +39,6 @@
 #                                StatusTimer
 # =============================================================================
 class StatusTimer:
-<<<<<<< HEAD
     """
     Handles the timing of *one* logical code segment that can be toggled
     on/off using `run()`.  The method is intentionally idempotent:
@@ -52,19 +51,12 @@
     execution time for that segment.
     """
 
-    def __init__(self):
+    def __init__(self, total_count=0):
         self.total_time: float = 0.0     # seconds accumulated so far
         self.start_time: Optional[float] = None
         self.timing: bool = False        # are we currently measuring?
         self.count: int = 0              # how many completed cycles
-=======
-    def __init__(self, total_count=0):
-        self.total_time = 0
-        self.start_time = None
-        self.timing = False
-        self.count = 0
         self.total_count = total_count
->>>>>>> 73b944ac
 
     # ---------------------------------------------------------------------
     # Toggle timing
@@ -106,7 +98,6 @@
 #                                   Timer
 # =============================================================================
 class Timer:
-<<<<<<< HEAD
     """
     A *manager* class that coordinates multiple StatusTimers.
 
@@ -120,11 +111,7 @@
 
     def __init__(self, activate: bool = False):
         self.status_dict: Dict[str, StatusTimer] = {}
-=======
-    def __init__(self, activate=False):
-        self.status_dict = dict()  # type: dict[str, StatusTimer]
         self.total_counts = dict()
->>>>>>> 73b944ac
         self._activate = activate
 
     # ---------------------------------------------------------------------
@@ -138,15 +125,13 @@
         """Disable timing globally (no-ops thereafter)."""
         self._activate = False
 
-<<<<<<< HEAD
+    def set_total_count(self, status, count):
+        self.total_counts[status] = count
+
     # ---------------------------------------------------------------------
     # Start / stop timing for a given status
     # ---------------------------------------------------------------------
-=======
-    def set_total_count(self, status, count):
-        self.total_counts[status] = count
 
->>>>>>> 73b944ac
     def run(self, status: str):
         if not self._activate:
             return
